--- conflicted
+++ resolved
@@ -1018,60 +1018,6 @@
     }
   }, [video, videoUrl]);
 
-<<<<<<< HEAD
-  const handleViralize = async () => {
-    if (!video || !videoInformation) return;
-    
-    try {
-      const response = await fetch('/api/handle-virality', {
-        method: 'POST',
-        headers: {
-          'Content-Type': 'application/json',
-        },
-        body: JSON.stringify({
-          videoInformation
-        }),
-      });
-
-      if (!response.ok) {
-        throw new Error('Failed to process virality');
-      }
-
-      const result = await response.json();
-      const tasks = result.operations;
-
-      if (tasks.length > 0) {
-        // Skip trim_based_on_visuals if there's another task available
-        let task = tasks[0];
-        if (task.name === 'trim_based_on_visuals' && tasks.length > 1) {
-          task = tasks[1];
-        }
-
-        const message = `${task.reason}`;  // Changed from task.user_description to task.reason
-        const aiMessage = { text: message, sender: 'ai' as const };
-        setMessages(prev => [...prev, aiMessage]);
-
-        if (task.name === 'generate_visuals') {
-          await handleReplaceVisuals();
-        } else if (task.name === 'remove_unnecessary_audio') {
-          await handleCleanup();
-        } else if (task.name === 'generate_text_overlay') {
-          await handleGenerateCaptions();
-        } else if (task.name === 'generate_podcast_clip') {
-          await handleGeneratePodcastClip();
-        } else if (task.name === 'add_sound_effects') {
-          await handleGenerateSoundEffects();
-        } else if (task.name === 'extend_video') {
-          await handleExtendVideo();
-        } else if (task.name === 'generate_voiceover') {
-          await handleGenerateVoiceover();
-        }
-      }
-    } catch (error) {
-      console.error('Error processing virality:', error);
-    }
-  };
-=======
   useEffect(() => {
     // Scroll to bottom when messages update
     if (chatContainerRef.current) {
@@ -1085,7 +1031,6 @@
   if (!video) {
     return <EmptyState handleVideoUpload={handleVideoUpload} />;
   }
->>>>>>> 0d40e93b
 
   return (
     <div className="flex gap-[19px] h-screen">
@@ -1131,23 +1076,6 @@
                       d="M21 12a9 9 0 11-18 0 9 9 0 0118 0z"
                     />
                   </svg>
-<<<<<<< HEAD
-                  Replace Visuals
-                </>
-              )}
-            </button>
-            <button
-              onClick={handleViralize}
-              className="inline-flex items-center px-3 py-2 text-sm font-medium text-white bg-pink-600 dark:bg-pink-500 rounded-md hover:bg-pink-700 dark:hover:bg-pink-600 transition-colors focus:outline-none focus:ring-2 focus:ring-offset-2 focus:ring-pink-500"
-            >
-              <svg className="w-4 h-4 mr-2" fill="none" stroke="currentColor" viewBox="0 0 24 24">
-                <path strokeLinecap="round" strokeLinejoin="round" strokeWidth={2} d="M13 10V3L4 14h7v7l9-11h-7z" />
-              </svg>
-              Viralize
-            </button>
-            
-=======
->>>>>>> 0d40e93b
                 </div>
               </button>
             )}
@@ -1177,10 +1105,6 @@
           />
         </div>
       </div>
-<<<<<<< HEAD
-      
-    </main>
-=======
 
       {/* Chat Area */}
       <div className="bg-white dark:bg-[#111111] rounded-[30px] shadow-sm relative h-[904px] w-full overflow-hidden">
@@ -1204,6 +1128,5 @@
           />
         </div>
     </div>
->>>>>>> 0d40e93b
   );
 }