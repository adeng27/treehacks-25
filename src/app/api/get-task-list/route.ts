--- conflicted
+++ resolved
@@ -40,14 +40,9 @@
         user_description: 'I will create new visual content for your video using AI technology, transforming your ideas into engaging visuals.'
       },
       {
-<<<<<<< HEAD
-        name: 'generate_text_overlay',
-        description: 'Generate a text overlay for the video.',
+        name: 'generate_captions',
+        description: 'Generate captions for the video.',
         user_description: 'I will add text overlays to your video, such as captions, titles, or key information that enhances your video.'
-=======
-        name: 'generate_captions',
-        description: 'Generate captions for the video.'
->>>>>>> 315062fa
       },
       {
         name: 'remove_unnecessary_audio',
@@ -81,7 +76,8 @@
       },
       {
         name: 'generate_podcast_clip',
-        description: 'Generate a podcast-style clip for the video.'
+        description: 'Generate a podcast-style clip for the video.',
+        user_description: 'I will create a podcast-style clip for your video content.'
       },
     ]
 
